# Google Security Operations and Threat Intelligence MCP Server

This repository contains Model Context Protocol (MCP) servers that enable MCP clients (like Claude Desktop or the cline.bot VS Code extension) to access Google's security products and services:

1. **Google Security Operations (Chronicle)** - For threat detection, investigation, and hunting
2. **Google Security Operations SOAR** - For security orchestration, automation, and response
3. **Google Threat Intelligence (GTI)** - For access to Google's threat intelligence data
4. **Security Command Center (SCC)** - For cloud security and risk management

Each server can be enabled and run separately, allowing flexibility for environments that don't require all capabilities.

## Documentation

Comprehensive documentation is available in the `docs` folder. You can:

1. Read the markdown files directly in the repository
2. View the documentation website at [https://google.github.io/mcp-security/](https://google.github.io/mcp-security/)
3. Generate HTML documentation locally using Sphinx (see instructions in the docs folder)

The documentation covers:
- Detailed information about each MCP server
- Configuration options and requirements
- Usage examples and best practices

To get started with the documentation, see [docs/index.md](docs/index.md).

## Installation

## Authentication

The server uses Google's authentication. Make sure you have either:

1.  Set up Application Default Credentials (ADC)
2.  Set a GOOGLE_APPLICATION_CREDENTIALS environment variable
3.  Used `gcloud auth application-default login`

## Client Configuration

The configuration for Claude Desktop and cline is the same. We make use of uv to
run the mcp services locally and use the stdio transport.

```json
{
  "mcpServers": {
    "secops": {
      "command": "uv",
      "args": [
        "--directory",
        "/path/to/the/repo/server/secops",
        "run",
        "secops_mcp.py"
      ],
      "env": {
        "CHRONICLE_PROJECT_ID": "${CHRONICLE_PROJECT_ID}",
        "CHRONICLE_CUSTOMER_ID": "${CHRONICLE_CUSTOMER_ID}",
        "CHRONICLE_REGION": "${CHRONICLE_REGION}"
      },
      "disabled": false,
      "autoApprove": []
    },
    "secops-soar": {
      "command": "uv",
      "args": [
        "--directory",
        "/path/to/the/repo/server/secops-soar",
        "run",
        "secops_soar_mcp.py",
        "--integrations",
        "${SOAR_INTEGRATIONS}" // For example "ServiceNow,CSV,Siemplify"
      ],
      "env": {
        "SOAR_URL": "${SOAR_URL}",
        "SOAR_APP_KEY": "${SOAR_APP_KEY}"
      },
      "disabled": false,
      "autoApprove": []
    },
    "gti": {
      "command": "uv",
      "args": [
        "--directory",
        "/path/to/the/repo/server/gti",
        "run",
        "gti.py"
      ],
      "env": {
<<<<<<< HEAD
        "VT_APIKEY": "your-vt-api-key"
=======
        "VT_API_KEY": "${VT_API_KEY}"
>>>>>>> 2850cbb8
      },
      "disabled": false,
      "autoApprove": []
    },
    "scc-mcp": {
      "command": "uv",
      "args": [
        "--directory",
        "/path/to/the/repo/server/scc",
        "run",
        "scc_mcp.py"
      ],
      "env": {
      },
      "disabled": false,
      "autoApprove": []
    }
  }
}
```

Refer to the [usage guide](docs/usage_guide.md#setting-up-environment-variables) for detailed instructions on how to set up these environment variables.

### Installing in Claude Desktop

To use the MCP servers with Claude Desktop:

1.  Install Claude Desktop

1.  Open Claude Desktop and select "Settings" from the Claude menu

1.  Click on "Developer" in the lefthand bar, then click "Edit Config"

1.  Update your `claude_desktop_config.json` with the configuration (replace
    paths with your actual paths):

1.  Save the file and restart Claude Desktop

1.  You should now see the hammer icon in the Claude Desktop interface,
    indicating the MCP server is active

### Installing in cline (vscode extension)

1.  Install cline.bot extension in VSCode.

1.  Update your `cline_mcp_settings.json` with the configuration (replace paths
    with your actual paths):

1.  Save the file and restart Claude Desktop

## License

Apache 2.0<|MERGE_RESOLUTION|>--- conflicted
+++ resolved
@@ -84,11 +84,7 @@
         "gti.py"
       ],
       "env": {
-<<<<<<< HEAD
-        "VT_APIKEY": "your-vt-api-key"
-=======
-        "VT_API_KEY": "${VT_API_KEY}"
->>>>>>> 2850cbb8
+        "VT_APIKEY": "${VT_API_KEY}"
       },
       "disabled": false,
       "autoApprove": []
